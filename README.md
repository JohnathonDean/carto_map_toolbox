--- conflicted
+++ resolved
@@ -8,16 +8,9 @@
 - 手动回环优化
 - 子图重叠率检测
 
-<<<<<<< HEAD
-<img src="carto_map/data/rviz.png.png" />
-
-参考：  
-https://github.com/sqrt81/carto_slam  
-=======
 <img src="carto_map/data/rviz.png" />
 
 参考：https://github.com/sqrt81/carto_slam  
->>>>>>> a4ecfcef
 https://github.com/SteveMacenski/slam_toolbox  
 
 
